--- conflicted
+++ resolved
@@ -17,12 +17,7 @@
   Conjunction,
   Disjunction,
   escapeLikeString,
-<<<<<<< HEAD
-  Literal,
-=======
-  Expression,
   Parameter,
->>>>>>> ec69c323
   SelectQuery,
   SqlFunction,
 } from '../sql';
